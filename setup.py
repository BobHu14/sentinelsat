--- conflicted
+++ resolved
@@ -10,7 +10,6 @@
 with open("sentinelsat/__init__.py", encoding="utf-8") as f:
     version = re.search(r'__version__\s*=\s*"(\S+)"', f.read()).group(1)
 
-<<<<<<< HEAD
 setup(
     name="sentinelsat",
     version=version,
@@ -36,6 +35,7 @@
     zip_safe=False,
     install_requires=open("requirements.txt").read().splitlines(),
     extras_require={
+        ":python_version == '2.7'": ["futures"],
         "dev": [
             "pandas",
             "geopandas",
@@ -62,60 +62,7 @@
         ],
     },
     entry_points="""
-=======
-setup(name='sentinelsat',
-      version=version,
-      description="Utility to search and download Copernicus Sentinel satellite images",
-      long_description=long_description,
-      classifiers=[
-          'License :: OSI Approved :: GNU General Public License v3 or later (GPLv3+)',
-          'Programming Language :: Python :: 2.7',
-          'Programming Language :: Python :: 3.4',
-          'Programming Language :: Python :: 3.5',
-          'Programming Language :: Python :: 3.6',
-          'Programming Language :: Python :: 3.7',
-          'Topic :: Scientific/Engineering :: GIS',
-          'Topic :: Utilities',
-      ],
-      keywords='copernicus, sentinel, esa, satellite, download, GIS',
-      author="Kersten Clauss",
-      author_email='kersten.clauss@gmail.com',
-      url='https://github.com/sentinelsat/sentinelsat',
-      license='GPLv3+',
-      packages=find_packages(exclude=['ez_setup', 'examples', 'tests']),
-      include_package_data=True,
-      zip_safe=False,
-      install_requires=open('requirements.txt').read().splitlines(),
-      extras_require={
-          ':python_version == "2.7"': ['futures'],
-          'dev': [
-              'pandas',
-              'geopandas',
-              'shapely',
-              'pytest >= 3.6.3',
-              'pytest-vcr',
-              'pytest-socket',
-              'requests-mock',
-              'pyyaml',
-              'rstcheck',
-              'sphinx >= 1.3',
-              'sphinx_rtd_theme'
-          ],
-          # Pandas and its dependencies are not available for Python <= 3.4
-          'dev34': [
-              'pytest >= 3.6.3',
-              'pytest-vcr',
-              'pytest-socket',
-              'requests-mock',
-              'pyyaml',
-              'rstcheck',
-              'sphinx >= 1.3',
-              'sphinx_rtd_theme'
-          ]
-      },
-      entry_points="""
->>>>>>> 533e2433
-      [console_scripts]
-      sentinelsat=sentinelsat.scripts.cli:cli
-      """,
+    [console_scripts]
+    sentinelsat=sentinelsat.scripts.cli:cli
+    """,
 )