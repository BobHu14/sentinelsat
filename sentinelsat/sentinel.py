# -*- coding: utf-8 -*-
from __future__ import absolute_import, division, print_function

import concurrent.futures
import hashlib
import itertools
import logging
import re
import shutil
import threading
import warnings
import xml.etree.ElementTree as ET
from collections import OrderedDict, defaultdict
from contextlib import closing
from datetime import date, datetime, timedelta
from os import remove
from os.path import basename, exists, getsize, join, splitext

import geojson
import geomet.wkt
import html2text
import requests
from six import string_types, raise_from
from six.moves.urllib.parse import urljoin, quote_plus
from tqdm import tqdm

from sentinelsat.exceptions import *
from . import __version__ as sentinelsat_version


class SentinelAPI:
    """Class to connect to Copernicus Open Access Hub, search and download imagery.

    Parameters
    ----------
    user : string
        username for DataHub
        set to None to use ~/.netrc
    password : string
        password for DataHub
        set to None to use ~/.netrc
    api_url : string, optional
        URL of the DataHub
        defaults to 'https://scihub.copernicus.eu/apihub'
    show_progressbars : bool
        Whether progressbars should be shown or not, e.g. during download. Defaults to True.
    timeout : float or tuple, optional
        How long to wait for DataHub response (in seconds).
        Tuple (connect, read) allowed.

    Attributes
    ----------
    session : requests.Session
        Session to connect to DataHub
    api_url : str
        URL to the DataHub
    page_size : int
        Number of results per query page.
        Current value: 100 (maximum allowed on ApiHub)
    timeout : float or tuple
        How long to wait for DataHub response (in seconds).
    """

    logger = logging.getLogger("sentinelsat.SentinelAPI")

    def __init__(
        self,
        user,
        password,
        api_url="https://scihub.copernicus.eu/apihub/",
        show_progressbars=True,
        timeout=None,
    ):
        self.session = requests.Session()
        if user and password:
            self.session.auth = (user, password)
        self.api_url = api_url if api_url.endswith("/") else api_url + "/"
        self.page_size = 100
        self.user_agent = "sentinelsat/" + sentinelsat_version
        self.session.headers["User-Agent"] = self.user_agent
        self.show_progressbars = show_progressbars
        self.timeout = timeout
        self._dhus_version = None
        # For unit tests
        self._last_query = None
        self._last_response = None

    @staticmethod
    def _api2dhus_url(api_url):
        return re.sub("apihub/$", "dhus/", api_url)

    def _req_dhus_stub(self):
        try:
            resp = self.session.get(
                self.api_url + "api/stub/version", auth=self.session.auth, timeout=self.timeout,
            )
            resp.raise_for_status()
        except requests.exceptions.HTTPError as err:
            self.logger.error("HTTPError: %s", err)
            self.logger.error("Are you trying to get the DHuS version of APIHub?")
            self.logger.error("Trying again after conversion to DHuS URL")
            resp = self.session.get(
                self._api2dhus_url(self.api_url) + "api/stub/version",
                auth=self.session.auth,
                timeout=self.timeout,
            )
            resp.raise_for_status()
        return resp.json()["value"]

    @property
    def dhus_version(self):
        if self._dhus_version is None:
            self._dhus_version = self._req_dhus_stub()
        return self._dhus_version

    def query(
        self,
        area=None,
        date=None,
        raw=None,
        area_relation="Intersects",
        order_by=None,
        limit=None,
        offset=0,
        **keywords
    ):
        """Query the OpenSearch API with the coordinates of an area, a date interval
        and any other search keywords accepted by the API.

        Parameters
        ----------
        area : str, optional
            The area of interest formatted as a Well-Known Text string.
        date : tuple of (str or datetime) or str, optional
            A time interval filter based on the Sensing Start Time of the products.
            Expects a tuple of (start, end), e.g. ("NOW-1DAY", "NOW").
            The timestamps can be either a Python datetime or a string in one of the
            following formats:

                - yyyyMMdd
                - yyyy-MM-ddThh:mm:ss.SSSZ (ISO-8601)
                - yyyy-MM-ddThh:mm:ssZ
                - NOW
                - NOW-<n>DAY(S) (or HOUR(S), MONTH(S), etc.)
                - NOW+<n>DAY(S)
                - yyyy-MM-ddThh:mm:ssZ-<n>DAY(S)
                - NOW/DAY (or HOUR, MONTH etc.) - rounds the value to the given unit

            Alternatively, an already fully formatted string such as "[NOW-1DAY TO NOW]" can be
            used as well.
        raw : str, optional
            Additional query text that will be appended to the query.
        area_relation : {'Intersects', 'Contains', 'IsWithin'}, optional
            What relation to use for testing the AOI. Case insensitive.

                - Intersects: true if the AOI and the footprint intersect (default)
                - Contains: true if the AOI is inside the footprint
                - IsWithin: true if the footprint is inside the AOI

        order_by: str, optional
            A comma-separated list of fields to order by (on server side).
            Prefix the field name by '+' or '-' to sort in ascending or descending order,
            respectively. Ascending order is used if prefix is omitted.
            Example: "cloudcoverpercentage, -beginposition".
        limit: int, optional
            Maximum number of products returned. Defaults to no limit.
        offset: int, optional
            The number of results to skip. Defaults to 0.
        **keywords
            Additional keywords can be used to specify other query parameters,
            e.g. `relativeorbitnumber=70`.
            See https://scihub.copernicus.eu/twiki/do/view/SciHubUserGuide/3FullTextSearch
            for a full list.


        Range values can be passed as two-element tuples, e.g. `cloudcoverpercentage=(0, 30)`.
        `None` can be used in range values for one-sided ranges, e.g. `orbitnumber=(16302, None)`.
        Ranges with no bounds (`orbitnumber=(None, None)`) will not be included in the query.

        Multiple values for the same query parameter can be provided as sets and will be handled as
        logical OR, e.g. `orbitnumber={16302, 1206}`.

        The time interval formats accepted by the `date` parameter can also be used with
        any other parameters that expect time intervals (that is: 'beginposition', 'endposition',
        'date', 'creationdate', and 'ingestiondate').

        Returns
        -------
        dict[string, dict]
            Products returned by the query as a dictionary with the product ID as the key and
            the product's attributes (a dictionary) as the value.
        """
        query = self.format_query(area, date, raw, area_relation, **keywords)

        # check query length - often caused by complex polygons
        if self.check_query_length(query) > 1.0:
            self.logger.warning(
                "The query string is too long and will likely cause a bad DHuS response."
            )

        self.logger.debug(
            "Running query: order_by=%s, limit=%s, offset=%s, query=%s",
            order_by,
            limit,
            offset,
            query,
        )
        formatted_order_by = _format_order_by(order_by)
        response, count = self._load_query(query, formatted_order_by, limit, offset)
        self.logger.info("Found %s products", count)
        return _parse_opensearch_response(response)

    @staticmethod
    def format_query(area=None, date=None, raw=None, area_relation="Intersects", **keywords):
        """Create a OpenSearch API query string.
        """
        if area_relation.lower() not in {"intersects", "contains", "iswithin"}:
            raise ValueError("Incorrect AOI relation provided ({})".format(area_relation))

        # Check for duplicate keywords
        kw_lower = set(x.lower() for x in keywords)
        if (
            len(kw_lower) != len(keywords)
            or (date is not None and "beginposition" in kw_lower)
            or (area is not None and "footprint" in kw_lower)
        ):
            raise ValueError(
                "Query contains duplicate keywords. Note that query keywords are case-insensitive."
            )

        query_parts = []

        if date is not None:
            keywords["beginPosition"] = date

        for attr, value in sorted(keywords.items()):
            # Escape spaces, where appropriate
            if isinstance(value, string_types):
                value = value.strip()
                if not any(
                    value.startswith(s[0]) and value.endswith(s[1])
                    for s in ["[]", "{}", "//", "()"]
                ):
                    value = re.sub(r"\s", r"\ ", value, re.M)

            # Handle date keywords
            # Keywords from https://github.com/SentinelDataHub/DataHubSystem/search?q=text/date+iso8601
            date_attrs = ["beginposition", "endposition", "date", "creationdate", "ingestiondate"]
            if attr.lower() in date_attrs:
                # Automatically format date-type attributes
                if isinstance(value, set):
                    value = "({})".format(" OR ".join(sorted(map(format_query_date, value))))
                elif isinstance(value, string_types) and " TO " in value:
                    # This is a string already formatted as a date interval,
                    # e.g. '[NOW-1DAY TO NOW]'
                    pass
                elif not isinstance(value, string_types) and len(value) == 2:
                    value = (format_query_date(value[0]), format_query_date(value[1]))
                else:
                    raise ValueError(
                        "Date-type query parameter '{}' expects a two-element tuple "
                        "of str or datetime objects. Received {}".format(attr, value)
                    )

            # Handle sets as logical OR
            if isinstance(value, set):
                value = "({})".format(" OR ".join(map(str, sorted(value))))

            # Handle ranged values
            if isinstance(value, (list, tuple)):
                # Handle value ranges
                if len(value) == 2:
                    # Allow None to be used as a unlimited bound
                    value = ["*" if x is None else x for x in value]
                    if all(x == "*" for x in value):
                        continue
                    value = "[{} TO {}]".format(*value)
                else:
                    raise ValueError(
                        "Invalid number of elements in list. Expected 2, received "
                        "{}".format(len(value))
                    )

            query_parts.append("{}:{}".format(attr, value))

        if raw:
            query_parts.append(raw)

        if area is not None:
            query_parts.append('footprint:"{}({})"'.format(area_relation, area))

        return " ".join(query_parts)

    def query_raw(self, query, order_by=None, limit=None, offset=0):
        """
        Do a full-text query on the OpenSearch API using the format specified in
        https://scihub.copernicus.eu/twiki/do/view/SciHubUserGuide/3FullTextSearch

        DEPRECATED: use :meth:`query(raw=...) <.query>` instead. This method will be removed in the next major release.

        Parameters
        ----------
        query : str
            The query string.
        order_by: str, optional
            A comma-separated list of fields to order by (on server side).
            Prefix the field name by '+' or '-' to sort in ascending or descending order, respectively.
            Ascending order is used, if prefix is omitted.
            Example: "cloudcoverpercentage, -beginposition".
        limit: int, optional
            Maximum number of products returned. Defaults to no limit.
        offset: int, optional
            The number of results to skip. Defaults to 0.

        Returns
        -------
        dict[string, dict]
            Products returned by the query as a dictionary with the product ID as the key and
            the product's attributes (a dictionary) as the value.
        """
        warnings.warn(
            "query_raw() has been merged with query(). use query(raw=...) instead.",
            PendingDeprecationWarning,
        )
        return self.query(raw=query, order_by=order_by, limit=limit, offset=offset)

    def count(self, area=None, date=None, raw=None, area_relation="Intersects", **keywords):
        """Get the number of products matching a query.

        Accepted parameters are identical to :meth:`SentinelAPI.query()`.

        This is a significantly more efficient alternative to doing `len(api.query())`,
        which can take minutes to run for queries matching thousands of products.

        Returns
        -------
        int
            The number of products matching a query.
        """
        for kw in ["order_by", "limit", "offset"]:
            # Allow these function arguments to be included for compatibility with query(),
            # but ignore them.
            if kw in keywords:
                del keywords[kw]
        query = self.format_query(area, date, raw, area_relation, **keywords)
        _, total_count = self._load_query(query, limit=0)
        return total_count

    def _load_query(self, query, order_by=None, limit=None, offset=0):
        products, count = self._load_subquery(query, order_by, limit, offset)

        # repeat query until all results have been loaded
        max_offset = count
        if limit is not None:
            max_offset = min(count, offset + limit)
        if max_offset > offset + self.page_size:
            progress = self._tqdm(
                desc="Querying products",
                initial=self.page_size,
                total=max_offset - offset,
                unit=" products",
            )
            for new_offset in range(offset + self.page_size, max_offset, self.page_size):
                new_limit = limit
                if limit is not None:
                    new_limit = limit - new_offset + offset
                ret = self._load_subquery(query, order_by, new_limit, new_offset)[0]
                progress.update(len(ret))
                products += ret
            progress.close()

        return products, count

    def _load_subquery(self, query, order_by=None, limit=None, offset=0):
        # store last query (for testing)
        self._last_query = query
        self.logger.debug("Sub-query: offset=%s, limit=%s", offset, limit)

        # load query results
        url = self._format_url(order_by, limit, offset)
<<<<<<< HEAD
        response = self.session.post(url, {'q': query}, auth=self.session.auth,
                                     headers={'Content-Type': 'application/x-www-form-urlencoded; charset=UTF-8'},
                                     timeout=self.timeout)
        _check_scihub_response(response, query_string=query)
=======
        response = self.session.post(
            url,
            {"q": query},
            auth=self.session.auth,
            headers={"Content-Type": "application/x-www-form-urlencoded; charset=UTF-8"},
            timeout=self.timeout,
        )
        _check_scihub_response(response)
>>>>>>> 350cd029

        # store last status code (for testing)
        self._last_response = response

        # parse response content
        try:
            json_feed = response.json()["feed"]
            if json_feed["opensearch:totalResults"] is None:
                # We are using some unintended behavior of the server that a null is
                # returned as the total results value when the query string was incorrect.
<<<<<<< HEAD
                raise QuerySyntaxError('Invalid query string. Check the parameters and format.', response)
            total_results = int(json_feed['opensearch:totalResults'])
        except (ValueError, KeyError):
            raise ServerError('API response not valid. JSON decoding failed.', response)
=======
                raise SentinelAPIError(
                    "Invalid query string. Check the parameters and format.", response
                )
            total_results = int(json_feed["opensearch:totalResults"])
        except (ValueError, KeyError):
            raise SentinelAPIError("API response not valid. JSON decoding failed.", response)
>>>>>>> 350cd029

        products = json_feed.get("entry", [])
        # this verification is necessary because if the query returns only
        # one product, self.products will be a dict not a list
        if isinstance(products, dict):
            products = [products]

        return products, total_results

    def _format_url(self, order_by=None, limit=None, offset=0):
        if limit is None:
            limit = self.page_size
        limit = min(limit, self.page_size)
        url = "search?format=json&rows={}".format(limit)
        url += "&start={}".format(offset)
        if order_by:
            url += "&orderby={}".format(order_by)
        return urljoin(self.api_url, url)

    @staticmethod
    def to_geojson(products):
        """Return the products from a query response as a GeoJSON with the values in their
        appropriate Python types.
        """
        feature_list = []
        for i, (product_id, props) in enumerate(products.items()):
            props = props.copy()
            props["id"] = product_id
            poly = geomet.wkt.loads(props["footprint"])
            del props["footprint"]
            del props["gmlfootprint"]
            # Fix "'datetime' is not JSON serializable"
            for k, v in props.items():
                if isinstance(v, (date, datetime)):
                    props[k] = v.strftime("%Y-%m-%dT%H:%M:%S.%fZ")
            feature_list.append(geojson.Feature(geometry=poly, id=i, properties=props))
        return geojson.FeatureCollection(feature_list)

    @staticmethod
    def to_dataframe(products):
        """Return the products from a query response as a Pandas DataFrame
        with the values in their appropriate Python types.
        """
        try:
            import pandas as pd
        except ImportError:
            raise ImportError("to_dataframe requires the optional dependency Pandas.")

        return pd.DataFrame.from_dict(products, orient="index")

    @staticmethod
    def to_geodataframe(products):
        """Return the products from a query response as a GeoPandas GeoDataFrame
        with the values in their appropriate Python types.
        """
        try:
            import geopandas as gpd
            import shapely.wkt
        except ImportError:
            raise ImportError(
                "to_geodataframe requires the optional dependencies GeoPandas and Shapely."
            )

        crs = {"init": "epsg:4326"}  # WGS84
        if len(products) == 0:
            return gpd.GeoDataFrame(crs=crs)

        df = SentinelAPI.to_dataframe(products)
        geometry = [shapely.wkt.loads(fp) for fp in df["footprint"]]
        # remove useless columns
        df.drop(["footprint", "gmlfootprint"], axis=1, inplace=True)
        return gpd.GeoDataFrame(df, crs=crs, geometry=geometry)

    def get_product_odata(self, id, full=False):
        """Access OData API to get info about a product.

        Returns a dict containing the id, title, size, md5sum, date, footprint and download url
        of the product. The date field corresponds to the Start ContentDate value.

        If `full` is set to True, then the full, detailed metadata of the product is returned
        in addition to the above.

        Parameters
        ----------
        id : string
            The UUID of the product to query
        full : bool
            Whether to get the full metadata for the Product. False by default.

        Returns
        -------
        dict[str, Any]
            A dictionary with an item for each metadata attribute

        Notes
        -----
        For a full list of mappings between the OpenSearch (Solr) and OData attribute names
        see the following definition files:
        https://github.com/SentinelDataHub/DataHubSystem/blob/master/addon/sentinel-1/src/main/resources/META-INF/sentinel-1.owl
        https://github.com/SentinelDataHub/DataHubSystem/blob/master/addon/sentinel-2/src/main/resources/META-INF/sentinel-2.owl
        https://github.com/SentinelDataHub/DataHubSystem/blob/master/addon/sentinel-3/src/main/resources/META-INF/sentinel-3.owl
        """
        url = urljoin(self.api_url, "odata/v1/Products('{}')?$format=json".format(id))
        if full:
            url += "&$expand=Attributes"
        response = self.session.get(url, auth=self.session.auth, timeout=self.timeout)
        _check_scihub_response(response)
        values = _parse_odata_response(response.json()["d"])
        return values

    def is_online(self, id):
        """Returns whether a product is online

        Parameters
        ----------
        id : string
            UUID of the product, e.g. 'a8dd0cfd-613e-45ce-868c-d79177b916ed'

        Returns
        -------
        bool
            True if online, False if in LTA

        """
        # Check https://scihub.copernicus.eu/userguide/ODataAPI#Products_entity for more information

        url = urljoin(self.api_url, "odata/v1/Products('{}')/Online/$value".format(id))
        with self.session.get(url, auth=self.session.auth, timeout=self.timeout) as r:
            if r.status_code == 200 and r.text == "true":
                return True
            elif r.status_code == 200 and r.text == "false":
                return False
            else:
                raise SentinelAPIError(
                    "Could not verify whether product {} is online".format(id), r
                )

    def download(self, id, directory_path=".", checksum=True):
        """Download a product.

        Uses the filename on the server for the downloaded file, e.g.
        "S1A_EW_GRDH_1SDH_20141003T003840_20141003T003920_002658_002F54_4DD1.zip".

        Incomplete downloads are continued and complete files are skipped.

        Parameters
        ----------
        id : string
            UUID of the product, e.g. 'a8dd0cfd-613e-45ce-868c-d79177b916ed'
        directory_path : string, optional
            Where the file will be downloaded
        checksum : bool, optional
            If True, verify the downloaded file's integrity by checking its MD5 checksum.
            Throws InvalidChecksumError if the checksum does not match.
            Defaults to True.

        Returns
        -------
        product_info : dict
            Dictionary containing the product's info from get_product_info() as well as
            the path on disk.

        Raises
        ------
        InvalidChecksumError
            If the MD5 checksum does not match the checksum on the server.
        """
        product_info = self.get_product_odata(id)
        path = join(directory_path, product_info["title"] + ".zip")
        product_info["path"] = path
        product_info["downloaded_bytes"] = 0

        self.logger.info("Downloading %s to %s", id, path)

        if exists(path):
            # We assume that the product has been downloaded and is complete
            return product_info

        # An incomplete download triggers the retrieval from the LTA if the product is not online
        if not product_info["Online"]:
            self.logger.warning(
                "Product %s is not online. Triggering retrieval from long term archive.",
                product_info["id"],
            )
            self._trigger_offline_retrieval(product_info["url"])
            return product_info

        # Use a temporary file for downloading
        temp_path = path + ".incomplete"

        skip_download = False
        if exists(temp_path):
            if getsize(temp_path) > product_info["size"]:
                self.logger.warning(
                    "Existing incomplete file %s is larger than the expected final size"
                    " (%s vs %s bytes). Deleting it.",
                    str(temp_path),
                    getsize(temp_path),
                    product_info["size"],
                )
                remove(temp_path)
            elif getsize(temp_path) == product_info["size"]:
                if self._md5_compare(temp_path, product_info["md5"]):
                    skip_download = True
                else:
                    # Log a warning since this should never happen
                    self.logger.warning(
                        "Existing incomplete file %s appears to be fully downloaded but "
                        "its checksum is incorrect. Deleting it.",
                        str(temp_path),
                    )
                    remove(temp_path)
            else:
                # continue downloading
                self.logger.info(
                    "Download will resume from existing incomplete file %s.", temp_path
                )
                pass

        if not skip_download:
            # Store the number of downloaded bytes for unit tests
            product_info["downloaded_bytes"] = self._download(
                product_info["url"], temp_path, self.session, product_info["size"]
            )

        # Check integrity with MD5 checksum
        if checksum is True:
            if not self._md5_compare(temp_path, product_info["md5"]):
                remove(temp_path)
                raise InvalidChecksumError("File corrupt: checksums do not match")

        # Download successful, rename the temporary file to its proper name
        shutil.move(temp_path, path)
        return product_info

    def _trigger_offline_retrieval(self, url):
        """ Triggers retrieval of an offline product

        Trying to download an offline product triggers its retrieval from the long term archive.
        The returned HTTP status code conveys whether this was successful.

        Parameters
        ----------
        url : string
            URL for downloading the product

        Notes
        -----
        https://scihub.copernicus.eu/userguide/LongTermArchive
        """
        with self.session.get(url, auth=self.session.auth, timeout=self.timeout) as r:
            # check https://scihub.copernicus.eu/userguide/LongTermArchive#HTTP_Status_codes
            if r.status_code == 202:
                self.logger.debug("Accepted for retrieval")
            elif r.status_code == 403:
                self.logger.debug("Requests exceed user quota")
            elif r.status_code == 503:
                self.logger.error("Request not accepted")
                raise SentinelAPILTAError("Request for retrieval from LTA not accepted", r)
            elif r.status_code == 500:
                # should not happen
                self.logger.error("Trying to download an offline product")
                raise SentinelAPILTAError("Trying to download an offline product", r)
            else:
                self.logger.error("Unexpected response %s from SciHub", r.status_code)
                raise SentinelAPILTAError("Unexpected response from SciHub", r)
            return r.status_code

    def download_all(
        self,
        products,
        directory_path=".",
        max_attempts=10,
        checksum=True,
        n_concurrent_dl=2,
        lta_retry_delay=600,
    ):
        """Download a list of products.

        Takes a list of product IDs as input. This means that the return value of query() can be
        passed directly to this method.

        File names on the server are used for the downloaded files, e.g.
        "S1A_EW_GRDH_1SDH_20141003T003840_20141003T003920_002658_002F54_4DD1.zip".

        In case of interruptions or other exceptions, downloading will restart from where it left
        off. Downloading is attempted at most max_attempts times to avoid getting stuck with
        unrecoverable errors.

        Parameters
        ----------
        products : list
            List of product IDs
        directory_path : string
            Directory where the downloaded files will be downloaded
        max_attempts : int, optional
            Number of allowed retries before giving up downloading a product. Defaults to 10.
        checksum : bool, optional
            If True, verify the downloaded files' integrity by checking its MD5 checksum.
            Throws InvalidChecksumError if the checksum does not match.
            Defaults to True.
        n_concurrent_dl : integer
            number of concurrent downloads
        lta_retry_delay : integer
            how long to wait between requests to the long term archive. Default is 600 seconds.

        Raises
        ------
        Raises the most recent downloading exception if all downloads failed.

        Returns
        -------
        dict[string, dict]
            A dictionary containing the return value from download() for each successfully
            downloaded product.
        dict[string, dict]
            A dictionary containing the product information for products successfully
            triggered for retrieval from the long term archive but not downloaded.
        dict[string, dict]
            A dictionary containing the product information of products where either
            downloading or triggering failed
        """

        product_ids = list(products)
        self.logger.info(
            "Will download %d products using %d workers", len(product_ids), n_concurrent_dl
        )

        product_infos = {pid: self.get_product_odata(pid) for pid in product_ids}
        online_prods = {pid: info for pid, info in product_infos.items() if info["Online"]}
        offline_prods = {pid: info for pid, info in product_infos.items() if not info["Online"]}

        # Skip already downloaded files.
        # Although the download method also checks, we do not need to retrieve such
        # products from the LTA and use up our quota.
        downloaded_prods = {}
        for product_info in offline_prods.values():
            path = join(directory_path, product_info["title"] + ".zip")
            if exists(path):
                downloaded_prods[product_info["id"]] = product_info
            else:
                self.logger.info("Product %s is in LTA.", product_info["id"])
        offline_prods = {
            pid: info for pid, info in offline_prods.items() if pid not in downloaded_prods.keys()
        }

        dl_tasks = []
        retrieval_scheduled = {}

        # Two separate threadpools for downloading and triggering retrieval.
        # Otherwise triggering might take up all threads and nothing is downloaded.
        with concurrent.futures.ThreadPoolExecutor(max_workers=n_concurrent_dl) as dl_exec:
            # First all online products are downloaded. Subsequently, offline products that might
            # have become available in the meantime are requested.
            for product_info in itertools.chain(online_prods.values(), offline_prods.values()):
                dl_tasks.append(
                    dl_exec.submit(
                        self._download_online_retry,
                        product_info,
                        directory_path,
                        checksum,
                        max_attempts=max_attempts,
                    )
                )

            stop_event = threading.Event()
            trigger_thread = threading.Thread(
                target=self._trigger_offline_retrieval_until_stop,
                args=(offline_prods, stop_event, retrieval_scheduled, lta_retry_delay),
            )

            # launch in separate thread so that the as_completed loop is entered
            trigger_thread.start()

            for dl_task in concurrent.futures.as_completed(dl_tasks):
                if not dl_task.exception() and dl_task.result():
                    product_info = dl_task.result()
                    downloaded_prods[product_info["id"]] = product_info
                # This elif catches the first dl_task that did not complete because
                # the product was not online and _download_online_retry returned None
                elif not dl_task.exception() and dl_task.result() is None:
                    stop_event.set()
                    for task in dl_tasks:
                        task.cancel()

            # Wait for trigger_thread to finish. This could still place a product on the
            # retrieval_scheduled queue.
            trigger_thread.join()

        retrieval_scheduled = {
            pid: info
            for pid, info in retrieval_scheduled.items()
            if pid not in downloaded_prods.keys()
        }

        failed_prods = {
            pid: info
            for pid, info in product_infos.items()
            if pid not in downloaded_prods
            if pid not in retrieval_scheduled
        }

        if len(failed_prods) == len(product_ids):
            raise next(iter(x.exception() for x in dl_tasks if x.exception()))

        return downloaded_prods, retrieval_scheduled, failed_prods

    def _trigger_offline_retrieval_until_stop(
        self, product_infos, stop_event, retrieval_scheduled, retry_delay=600
    ):
        """ Countinuously triggers retrieval of offline products

        This function is supposed to be called in a separate thread. By setting stop_event it can be stopped.

        Parameters
        ----------
        product_infos : dictionary
            Contains uuid of offline products as keys and their product information as values.
        stop_event: threading.Event
            If this event is set from another thread triggering from the LTA will stop
        retrieval_scheduled: dictionary
            Stores product information of triggered products. This can be accessed by other threads.
        retry_delay: integer
            After an unsuccessful triggering operation. Try again after this delay

        Notes
        -----
        https://scihub.copernicus.eu/userguide/LongTermArchive

        """

        for product_info in product_infos.values():
            while not stop_event.is_set():
                status_code = self._trigger_offline_retrieval(product_info["url"])

                if status_code == 202:
                    self.logger.info("%s accepted for retrieval", product_info["id"])
                    retrieval_scheduled[product_info["id"]] = product_info
                    break
                elif status_code == 403:
                    self.logger.info(
                        "Request for %s exceeded user quota. Retrying in %d seconds",
                        product_info["id"],
                        retry_delay,
                    )
                    stop_event.wait(timeout=retry_delay)
                else:
                    # Should not happen. As error are processed by _trigger_offline_retrieval
                    self.logger.error("Unexpected response %s from SciHub", status_code)
                    raise SentinelAPILTAError("Unexpected response from SciHub")

    def _download_online_retry(
        self, product_info, directory_path=".", checksum=True, max_attempts=10
    ):
        """ Thin wrapper around download with retrying and checking whether a product is online

        Parameters
        ----------

        product_info : dict
            Contains the product's info as returned by get_product_info()
        directory_path : string, optional
            Where the file will be downloaded
        checksum : bool, optional
            If True, verify the downloaded file's integrity by checking its MD5 checksum.
            Throws InvalidChecksumError if the checksum does not match.
            Defaults to True.
        max_attempts : int, optional
            Number of allowed retries before giving up downloading a product. Defaults to 10.

        Returns
        -------
        dict or None:
            Either dictionary containing the product's info or if the product is not online just None

        """

        last_exception = None

        if self.is_online(product_info["id"]):
            self.logger.info("%s is online. Starting download", product_info["id"])
            for cnt in range(max_attempts):
                try:
                    ret_val = self.download(product_info["id"], directory_path, checksum)
                    break
                except InvalidChecksumError as e:
                    self.logger.warning(
                        "Invalid checksum. The downloaded file for '%s' is corrupted.",
                        product_info["id"],
                    )
                    last_exception = e
                except Exception as e:
                    self.logger.exception("There was an error downloading %s", product_info["id"])
                    self.logger.info("%d retries left", max_attempts - cnt - 1)
                    last_exception = e
            else:
                self.logger.info("No retries left for %s. Terminating.", product_info["id"])
                raise last_exception
        else:
            self.logger.info("%s is not online.", product_info["id"])
            ret_val = None

        return ret_val

    @staticmethod
    def get_products_size(products):
        """Return the total file size in GB of all products in the OpenSearch response."""
        size_total = 0
        for title, props in products.items():
            size_product = props["size"]
            size_value = float(size_product.split(" ")[0])
            size_unit = str(size_product.split(" ")[1])
            if size_unit == "MB":
                size_value /= 1024.0
            if size_unit == "KB":
                size_value /= 1024.0 * 1024.0
            size_total += size_value
        return round(size_total, 2)

    @staticmethod
    def check_query_length(query):
        """Determine whether a query to the OpenSearch API is too long.

        The length of a query string is limited to approximately 3938 characters but
        any special characters (that is, not alphanumeric or -_.*) will take up more space.

        Parameters
        ----------
        query : str
            The query string

        Returns
        -------
        float
            Ratio of the query length to the maximum length
        """
        # The server uses the Java's URLEncoder implementation internally, which we are replicating here
        effective_length = len(quote_plus(query, safe="-_.*").replace("~", "%7E"))

        return effective_length / 3938

    def _query_names(self, names):
        """Find products by their names, e.g.
        S1A_EW_GRDH_1SDH_20141003T003840_20141003T003920_002658_002F54_4DD1.

        Note that duplicates exist on server, so multiple products can be returned for each name.

        Parameters
        ----------
        names : list[string]
            List of product names.

        Returns
        -------
        dict[string, dict[str, dict]]
            A dictionary mapping each name to a dictionary which contains the products with
            that name (with ID as the key).
        """

        def chunks(l, n):
            """Yield successive n-sized chunks from l."""
            for i in range(0, len(l), n):
                yield l[i : i + n]

        products = {}
        # 40 names per query fits reasonably well inside the query limit
        for chunk in chunks(names, 40):
            query = " OR ".join(chunk)
            products.update(self.query(raw=query))

        # Group the products
        output = OrderedDict((name, dict()) for name in names)
        for id, metadata in products.items():
            name = metadata["identifier"]
            output[name][id] = metadata

        return output

    def check_files(self, paths=None, ids=None, directory=None, delete=False):
        """Verify the integrity of product files on disk.

        Integrity is checked by comparing the size and checksum of the file with the respective
        values on the server.

        The input can be a list of products to check or a list of IDs and a directory.

        In cases where multiple products with different IDs exist on the server for given product
        name, the file is considered to be correct if any of them matches the file size and
        checksum. A warning is logged in such situations.

        The corrupt products' OData info is included in the return value to make it easier to
        re-download the products, if necessary.

        Parameters
        ----------
        paths : list[string]
            List of product file paths.
        ids : list[string]
            List of product IDs.
        directory : string
            Directory where the files are located, if checking based on product IDs.
        delete : bool
            Whether to delete corrupt products. Defaults to False.

        Returns
        -------
        dict[str, list[dict]]
            A dictionary listing the invalid or missing files. The dictionary maps the corrupt
            file paths to a list of OData dictionaries of matching products on the server (as
            returned by :meth:`SentinelAPI.get_product_odata()`).
        """
        if not ids and not paths:
            raise ValueError("Must provide either file paths or product IDs and a directory")
        if ids and not directory:
            raise ValueError("Directory value missing")
        paths = paths or []
        ids = ids or []

        def name_from_path(path):
            return splitext(basename(path))[0]

        # Get product IDs corresponding to the files on disk
        names = []
        if paths:
            names = list(map(name_from_path, paths))
            result = self._query_names(names)
            for product_dicts in result.values():
                ids += list(product_dicts)
        names_from_paths = set(names)
        ids = set(ids)

        # Collect the OData information for each product
        # Product name -> list of matching odata dicts
        product_infos = defaultdict(list)
        for id in ids:
            odata = self.get_product_odata(id)
            name = odata["title"]
            product_infos[name].append(odata)

            # Collect
            if name not in names_from_paths:
                paths.append(join(directory, name + ".zip"))

        # Now go over the list of products and check them
        corrupt = {}
        for path in paths:
            name = name_from_path(path)

            if len(product_infos[name]) > 1:
                self.logger.warning("{} matches multiple products on server".format(path))

            if not exists(path):
                # We will consider missing files as corrupt also
                self.logger.info("{} does not exist on disk".format(path))
                corrupt[path] = product_infos[name]
                continue

            is_fine = False
            for product_info in product_infos[name]:
                if getsize(path) == product_info["size"] and self._md5_compare(
                    path, product_info["md5"]
                ):
                    is_fine = True
                    break
            if not is_fine:
                self.logger.info("{} is corrupt".format(path))
                corrupt[path] = product_infos[name]
                if delete:
                    remove(path)

        return corrupt

    def _md5_compare(self, file_path, checksum, block_size=2 ** 13):
        """Compare a given MD5 checksum with one calculated from a file."""
        with closing(
            self._tqdm(desc="MD5 checksumming", total=getsize(file_path), unit="B", unit_scale=True)
        ) as progress:
            md5 = hashlib.md5()
            with open(file_path, "rb") as f:
                while True:
                    block_data = f.read(block_size)
                    if not block_data:
                        break
                    md5.update(block_data)
                    progress.update(len(block_data))
            return md5.hexdigest().lower() == checksum.lower()

    def _download(self, url, path, session, file_size):
        headers = {}
        continuing = exists(path)
        if continuing:
            already_downloaded_bytes = getsize(path)
            headers = {"Range": "bytes={}-".format(already_downloaded_bytes)}
        else:
            already_downloaded_bytes = 0
        downloaded_bytes = 0
        with closing(
            session.get(url, stream=True, auth=session.auth, headers=headers, timeout=self.timeout)
        ) as r, closing(
            self._tqdm(
                desc="Downloading",
                total=file_size,
                unit="B",
                unit_scale=True,
                initial=already_downloaded_bytes,
            )
        ) as progress:
            _check_scihub_response(r, test_json=False)
            chunk_size = 2 ** 20  # download in 1 MB chunks
            mode = "ab" if continuing else "wb"
            with open(path, mode) as f:
                for chunk in r.iter_content(chunk_size=chunk_size):
                    if chunk:  # filter out keep-alive new chunks
                        f.write(chunk)
                        progress.update(len(chunk))
                        downloaded_bytes += len(chunk)
            # Return the number of bytes downloaded
            return downloaded_bytes

    def _tqdm(self, **kwargs):
        """tqdm progressbar wrapper. May be overridden to customize progressbar behavior"""
        kwargs.update({"disable": not self.show_progressbars})
        return tqdm(**kwargs)


<<<<<<< HEAD
=======
class SentinelAPIError(Exception):
    """Invalid responses from DataHub.

    Attributes
    ----------
    msg: str
        The error message.
    response: requests.Response
        The response from the server as a `requests.Response` object.
    """

    def __init__(self, msg=None, response=None):
        self.msg = msg
        self.response = response

    def __str__(self):
        return "HTTP status {0} {1}: {2}".format(
            self.response.status_code,
            self.response.reason,
            ("\n" if "\n" in self.msg else "") + self.msg,
        )


class SentinelAPILTAError(SentinelAPIError):
    """ Error when retrieving a product from the Long Term Archive

    Attributes
    ----------
    msg: str
        The error message.
    response: requests.Response
        The response from the server as a `requests.Response` object.
    """

    def __init__(self, msg=None, response=None):
        self.msg = msg
        self.response = response


class InvalidChecksumError(Exception):
    """MD5 checksum of a local file does not match the one from the server.
    """

    pass


>>>>>>> 350cd029
def read_geojson(geojson_file):
    """Read a GeoJSON file into a GeoJSON object.
    """
    with open(geojson_file) as f:
        return geojson.load(f)


def geojson_to_wkt(geojson_obj, feature_number=0, decimals=4):
    """Convert a GeoJSON object to Well-Known Text. Intended for use with OpenSearch queries.

    In case of FeatureCollection, only one of the features is used (the first by default).
    3D points are converted to 2D.

    Parameters
    ----------
    geojson_obj : dict
        a GeoJSON object
    feature_number : int, optional
        Feature to extract polygon from (in case of MultiPolygon
        FeatureCollection), defaults to first Feature
    decimals : int, optional
        Number of decimal figures after point to round coordinate to. Defaults to 4 (about 10
        meters).

    Returns
    -------
    polygon coordinates
        string of comma separated coordinate tuples (lon, lat) to be used by SentinelAPI
    """
    if "coordinates" in geojson_obj:
        geometry = geojson_obj
    elif "geometry" in geojson_obj:
        geometry = geojson_obj["geometry"]
    else:
        geometry = geojson_obj["features"][feature_number]["geometry"]

    def ensure_2d(geometry):
        if isinstance(geometry[0], (list, tuple)):
            return list(map(ensure_2d, geometry))
        else:
            return geometry[:2]

    def check_bounds(geometry):
        if isinstance(geometry[0], (list, tuple)):
            return list(map(check_bounds, geometry))
        else:
            if geometry[0] > 180 or geometry[0] < -180:
                raise ValueError("Longitude is out of bounds, check your JSON format or data")
            if geometry[1] > 90 or geometry[1] < -90:
                raise ValueError("Latitude is out of bounds, check your JSON format or data")

    # Discard z-coordinate, if it exists
    geometry["coordinates"] = ensure_2d(geometry["coordinates"])
    check_bounds(geometry["coordinates"])

    wkt = geomet.wkt.dumps(geometry, decimals=decimals)
    # Strip unnecessary spaces
    wkt = re.sub(r"(?<!\d) ", "", wkt)
    return wkt


def format_query_date(in_date):
    """
    Format a date, datetime or a YYYYMMDD string input as YYYY-MM-DDThh:mm:ssZ
    or validate a date string as suitable for the full text search interface and return it.

    `None` will be converted to '\*', meaning an unlimited date bound in date ranges.

    Parameters
    ----------
    in_date : str or datetime or date or None
        Date to be formatted

    Returns
    -------
    str
        Formatted string

    Raises
    ------
    ValueError
        If the input date type is incorrect or passed date string is invalid
    """
    if in_date is None:
        return "*"
    if isinstance(in_date, (datetime, date)):
        return in_date.strftime("%Y-%m-%dT%H:%M:%SZ")
    elif not isinstance(in_date, string_types):
        raise ValueError("Expected a string or a datetime object. Received {}.".format(in_date))

    in_date = in_date.strip()
    if in_date == "*":
        # '*' can be used for one-sided range queries e.g. ingestiondate:[* TO NOW-1YEAR]
        return in_date

    # Reference: https://cwiki.apache.org/confluence/display/solr/Working+with+Dates

    # ISO-8601 date or NOW
    valid_date_pattern = r"^(?:\d{4}-\d\d-\d\dT\d\d:\d\d:\d\d(?:\.\d+)?Z|NOW)"
    # date arithmetic suffix is allowed
    units = r"(?:YEAR|MONTH|DAY|HOUR|MINUTE|SECOND)"
    valid_date_pattern += r"(?:[-+]\d+{}S?)*".format(units)
    # dates can be rounded to a unit of time
    # e.g. "NOW/DAY" for dates since 00:00 today
    valid_date_pattern += r"(?:/{}S?)*$".format(units)
    in_date = in_date.strip()
    if re.match(valid_date_pattern, in_date):
        return in_date

    try:
        return datetime.strptime(in_date, "%Y%m%d").strftime("%Y-%m-%dT%H:%M:%SZ")
    except ValueError:
        raise ValueError("Unsupported date value {}".format(in_date))


def _check_scihub_response(response, test_json=True, query_string=None):
    """Check that the response from server has status code 2xx and that the response is valid JSON.
    """
    # Prevent requests from needing to guess the encoding
    # SciHub appears to be using UTF-8 in all of their responses
    response.encoding = "utf-8"
    try:
        response.raise_for_status()
        if test_json:
            response.json()
    except (requests.HTTPError, ValueError):
        msg = None
        try:
            msg = response.headers["cause-message"]
        except:
            try:
                msg = response.json()["error"]["message"]["value"]
            except:
                if not response.text.strip().startswith("{"):
                    try:
                        h = html2text.HTML2Text()
                        h.ignore_images = True
                        h.ignore_anchors = True
                        msg = h.handle(response.text).strip()
                    except:
                        pass

        if msg is None:
            error = ServerError('Invalid API response', response)
        elif response.status_code == 401:
            msg = 'Invalid user name or password'
            if 'scihub.copernicus.eu/apihub' in response.url:
                msg += ('. Note that account creation and password changes may take up to a week '
                        'to propagate to the \'https://scihub.copernicus.eu/apihub/\' API URL you are using. '
                        'Consider switching to \'https://scihub.copernicus.eu/dhus/\' instead in the mean time.')
            error = UnauthorizedError(msg, response)
        elif 'Request Entity Too Large' in msg or 'Request-URI Too Long' in msg:
            msg = 'Server was unable to process the query due to its excessive length'
            if query_string is not None:
                length = SentinelAPI.check_query_length(query_string)
                msg += (' (approximately {:.3}x times the maximum allowed). '
                        'Consider using SentinelAPI.check_query_length() for '
                        'client-side validation of the query string length.'.format(length))
            error = QueryLengthError(msg, response)
        elif 'InvalidKeyException' in msg:
            msg = msg.split(' : ', 1)[-1]
            error = InvalidKeyException(msg, response)
        elif 500 <= response.status_code < 600 or msg:
            # 5xx: Server Error
            error = ServerError(msg, response)
        else:
            error = SentinelAPIError(msg, response)

        # Suppress "During handling of the above exception..." message
        # 'raise error from None' with Python 2 compatibility
        raise_from(error, None)


def _format_order_by(order_by):
    if not order_by or not order_by.strip():
        return None
    output = []
    for part in order_by.split(","):
        part = part.strip()
        dir = " asc"
        if part[0] == "+":
            part = part[1:]
        elif part[0] == "-":
            dir = " desc"
            part = part[1:]
        if not part or not part.isalnum():
            raise ValueError("Invalid order by value ({})".format(order_by))
        output.append(part + dir)
    return ",".join(output)


def _parse_gml_footprint(geometry_str):
    # workaround for https://github.com/sentinelsat/sentinelsat/issues/286
    if geometry_str is None:  # pragma: no cover
        return None
    geometry_xml = ET.fromstring(geometry_str)
    poly_coords_str = (
        geometry_xml.find("{http://www.opengis.net/gml}outerBoundaryIs")
        .find("{http://www.opengis.net/gml}LinearRing")
        .findtext("{http://www.opengis.net/gml}coordinates")
    )
    poly_coords = (coord.split(",")[::-1] for coord in poly_coords_str.split(" "))
    coord_string = ",".join(" ".join(coord) for coord in poly_coords)
    return "POLYGON(({}))".format(coord_string)


def _parse_iso_date(content):
    if "." in content:
        return datetime.strptime(content, "%Y-%m-%dT%H:%M:%S.%fZ")
    else:
        return datetime.strptime(content, "%Y-%m-%dT%H:%M:%SZ")


def _parse_odata_timestamp(in_date):
    """Convert the timestamp received from OData JSON API to a datetime object.
    """
    timestamp = int(in_date.replace("/Date(", "").replace(")/", ""))
    seconds = timestamp // 1000
    ms = timestamp % 1000
    return datetime.utcfromtimestamp(seconds) + timedelta(milliseconds=ms)


def _parse_opensearch_response(products):
    """Convert a query response to a dictionary.

    The resulting dictionary structure is {<product id>: {<property>: <value>}}.
    The property values are converted to their respective Python types unless `parse_values`
    is set to `False`.
    """

    converters = {"date": _parse_iso_date, "int": int, "long": int, "float": float, "double": float}
    # Keep the string type by default
    default_converter = lambda x: x

    output = OrderedDict()
    for prod in products:
        product_dict = {}
        prod_id = prod["id"]
        output[prod_id] = product_dict
        for key in prod:
            if key == "id":
                continue
            if isinstance(prod[key], string_types):
                product_dict[key] = prod[key]
            else:
                properties = prod[key]
                if isinstance(properties, dict):
                    properties = [properties]
                if key == "link":
                    for p in properties:
                        name = "link"
                        if "rel" in p:
                            name = "link_" + p["rel"]
                        product_dict[name] = p["href"]
                else:
                    f = converters.get(key, default_converter)
                    for p in properties:
                        try:
                            product_dict[p["name"]] = f(p["content"])
                        except KeyError:
                            # Sentinel-3 has one element 'arr'
                            # which violates the name:content convention
                            product_dict[p["name"]] = f(p["str"])
    return output


def _parse_odata_response(product):
    output = {
        "id": product["Id"],
        "title": product["Name"],
        "size": int(product["ContentLength"]),
        product["Checksum"]["Algorithm"].lower(): product["Checksum"]["Value"],
        "date": _parse_odata_timestamp(product["ContentDate"]["Start"]),
        "footprint": _parse_gml_footprint(product["ContentGeometry"]),
        "url": product["__metadata"]["media_src"],
        "Online": product.get("Online", True),
        "Creation Date": _parse_odata_timestamp(product["CreationDate"]),
        "Ingestion Date": _parse_odata_timestamp(product["IngestionDate"]),
    }
    # Parse the extended metadata, if provided
    converters = [int, float, _parse_iso_date]
    for attr in product["Attributes"].get("results", []):
        value = attr["Value"]
        for f in converters:
            try:
                value = f(attr["Value"])
                break
            except ValueError:
                pass
        output[attr["Name"]] = value
    return output<|MERGE_RESOLUTION|>--- conflicted
+++ resolved
@@ -378,12 +378,6 @@
 
         # load query results
         url = self._format_url(order_by, limit, offset)
-<<<<<<< HEAD
-        response = self.session.post(url, {'q': query}, auth=self.session.auth,
-                                     headers={'Content-Type': 'application/x-www-form-urlencoded; charset=UTF-8'},
-                                     timeout=self.timeout)
-        _check_scihub_response(response, query_string=query)
-=======
         response = self.session.post(
             url,
             {"q": query},
@@ -391,8 +385,7 @@
             headers={"Content-Type": "application/x-www-form-urlencoded; charset=UTF-8"},
             timeout=self.timeout,
         )
-        _check_scihub_response(response)
->>>>>>> 350cd029
+        _check_scihub_response(response, query_string=query)
 
         # store last status code (for testing)
         self._last_response = response
@@ -403,19 +396,12 @@
             if json_feed["opensearch:totalResults"] is None:
                 # We are using some unintended behavior of the server that a null is
                 # returned as the total results value when the query string was incorrect.
-<<<<<<< HEAD
-                raise QuerySyntaxError('Invalid query string. Check the parameters and format.', response)
-            total_results = int(json_feed['opensearch:totalResults'])
-        except (ValueError, KeyError):
-            raise ServerError('API response not valid. JSON decoding failed.', response)
-=======
-                raise SentinelAPIError(
+                raise QuerySyntaxError(
                     "Invalid query string. Check the parameters and format.", response
                 )
             total_results = int(json_feed["opensearch:totalResults"])
         except (ValueError, KeyError):
-            raise SentinelAPIError("API response not valid. JSON decoding failed.", response)
->>>>>>> 350cd029
+            raise ServerError("API response not valid. JSON decoding failed.", response)
 
         products = json_feed.get("entry", [])
         # this verification is necessary because if the query returns only
@@ -1141,55 +1127,6 @@
         return tqdm(**kwargs)
 
 
-<<<<<<< HEAD
-=======
-class SentinelAPIError(Exception):
-    """Invalid responses from DataHub.
-
-    Attributes
-    ----------
-    msg: str
-        The error message.
-    response: requests.Response
-        The response from the server as a `requests.Response` object.
-    """
-
-    def __init__(self, msg=None, response=None):
-        self.msg = msg
-        self.response = response
-
-    def __str__(self):
-        return "HTTP status {0} {1}: {2}".format(
-            self.response.status_code,
-            self.response.reason,
-            ("\n" if "\n" in self.msg else "") + self.msg,
-        )
-
-
-class SentinelAPILTAError(SentinelAPIError):
-    """ Error when retrieving a product from the Long Term Archive
-
-    Attributes
-    ----------
-    msg: str
-        The error message.
-    response: requests.Response
-        The response from the server as a `requests.Response` object.
-    """
-
-    def __init__(self, msg=None, response=None):
-        self.msg = msg
-        self.response = response
-
-
-class InvalidChecksumError(Exception):
-    """MD5 checksum of a local file does not match the one from the server.
-    """
-
-    pass
-
-
->>>>>>> 350cd029
 def read_geojson(geojson_file):
     """Read a GeoJSON file into a GeoJSON object.
     """
@@ -1333,24 +1270,28 @@
                         pass
 
         if msg is None:
-            error = ServerError('Invalid API response', response)
+            error = ServerError("Invalid API response", response)
         elif response.status_code == 401:
-            msg = 'Invalid user name or password'
-            if 'scihub.copernicus.eu/apihub' in response.url:
-                msg += ('. Note that account creation and password changes may take up to a week '
-                        'to propagate to the \'https://scihub.copernicus.eu/apihub/\' API URL you are using. '
-                        'Consider switching to \'https://scihub.copernicus.eu/dhus/\' instead in the mean time.')
+            msg = "Invalid user name or password"
+            if "scihub.copernicus.eu/apihub" in response.url:
+                msg += (
+                    ". Note that account creation and password changes may take up to a week "
+                    "to propagate to the 'https://scihub.copernicus.eu/apihub/' API URL you are using. "
+                    "Consider switching to 'https://scihub.copernicus.eu/dhus/' instead in the mean time."
+                )
             error = UnauthorizedError(msg, response)
-        elif 'Request Entity Too Large' in msg or 'Request-URI Too Long' in msg:
-            msg = 'Server was unable to process the query due to its excessive length'
+        elif "Request Entity Too Large" in msg or "Request-URI Too Long" in msg:
+            msg = "Server was unable to process the query due to its excessive length"
             if query_string is not None:
                 length = SentinelAPI.check_query_length(query_string)
-                msg += (' (approximately {:.3}x times the maximum allowed). '
-                        'Consider using SentinelAPI.check_query_length() for '
-                        'client-side validation of the query string length.'.format(length))
+                msg += (
+                    " (approximately {:.3}x times the maximum allowed). "
+                    "Consider using SentinelAPI.check_query_length() for "
+                    "client-side validation of the query string length.".format(length)
+                )
             error = QueryLengthError(msg, response)
-        elif 'InvalidKeyException' in msg:
-            msg = msg.split(' : ', 1)[-1]
+        elif "InvalidKeyException" in msg:
+            msg = msg.split(" : ", 1)[-1]
             error = InvalidKeyException(msg, response)
         elif 500 <= response.status_code < 600 or msg:
             # 5xx: Server Error
